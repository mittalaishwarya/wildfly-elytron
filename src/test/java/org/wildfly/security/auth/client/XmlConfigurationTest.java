--- conflicted
+++ resolved
@@ -30,12 +30,10 @@
 import java.security.Provider;
 import java.security.Security;
 import java.util.Arrays;
-<<<<<<< HEAD
-=======
-import java.util.Collections;
 import java.util.HashMap;
+import java.util.HashSet;
 import java.util.Map;
->>>>>>> b40d735c
+import java.util.Set;
 
 import javax.xml.stream.XMLStreamException;
 
@@ -58,6 +56,7 @@
 public class XmlConfigurationTest {
 
     static final String NS_ELYTRON_1_0 = "urn:elytron:1.0";
+    static final String NS_ELYTRON_1_0_1 = "urn:elytron:1.0.1";
 
     private static final Provider provider = new WildFlyElytronProvider();
 
@@ -102,13 +101,7 @@
     }
 
     private static ConfigurationXMLStreamReader openFile(byte[] xmlBytes, String fileName) throws ConfigXMLParseException {
-<<<<<<< HEAD
-
-
         return ClientConfiguration.getInstance(URI.create(fileName), () -> new ByteArrayInputStream(xmlBytes)).readConfiguration(ElytronXmlParser.KNOWN_NAMESPACES.keySet());
-=======
-        return ClientConfiguration.getInstance(URI.create(fileName), () -> new ByteArrayInputStream(xmlBytes)).readConfiguration(Collections.singleton(NS_ELYTRON_1_0));
->>>>>>> b40d735c
     }
 
     @Test
@@ -642,11 +635,10 @@
     }
 
     @Test
-<<<<<<< HEAD
-    public void testLocalKerberosIn10() throws Exception {
-        final byte[] xmlBytes = ("<?xml version=\"1.0\" encoding=\"UTF-8\"?>\n" +
+    public void testLocalKerberos() throws Exception {
+        final String configuration = ("<?xml version=\"1.0\" encoding=\"UTF-8\"?>\n" +
                 "<configuration>" +
-                "    <authentication-client xmlns=\"urn:elytron:1.0\">\n" +
+                "    <authentication-client xmlns=\"%s\">\n" +
                 "        <authentication-configurations>\n" +
                 "            <configuration name=\"conf\">\n" +
                 "                <credentials>\n" +
@@ -655,34 +647,15 @@
                 "            </configuration>\n" +
                 "        </authentication-configurations>\n" +
                 "    </authentication-client>\n" +
-                "</configuration>").getBytes(StandardCharsets.UTF_8);
-        try {
-            ElytronXmlParser.parseAuthenticationClientConfiguration(openFile(xmlBytes, "authentication-client.xml"));
-        } catch (XMLStreamException e) {
-            assertTrue(e.getMessage().contains("Unexpected element \"local-kerberos\""));
-            return;
-        }
-        fail("local-kerberos should be unsupported in urn:elytron:1.0");
-    }
-
-    @Test
-    public void testLocalKerberosIn11() throws Exception {
-        final byte[] xmlBytes = ("<?xml version=\"1.0\" encoding=\"UTF-8\"?>\n" +
-                "<configuration>" +
-                "    <authentication-client xmlns=\"urn:elytron:client:1.1\">\n" +
-                "        <authentication-configurations>\n" +
-                "            <configuration name=\"conf\">\n" +
-                "                <credentials>\n" +
-                "                    <local-kerberos mechanism-names=\"KRB5\" />\n" +
-                "                </credentials>\n" +
-                "            </configuration>\n" +
-                "        </authentication-configurations>\n" +
-                "    </authentication-client>\n" +
-=======
+                "</configuration>");
+        testConfiguration(configuration, NS_ELYTRON_1_0, NS_ELYTRON_1_0_1);
+    }
+
+    @Test
     public void testCredentialStoreIntegrationWithKeyStoreSSLConfiguration() throws Exception {
         final String alias = "ladybird";
-        final byte[] xmlBytes = ("<configuration>\n" +
-                "<authentication-client xmlns=\"urn:elytron:1.0.1\">\n" +
+        final String configuration = ("<configuration>\n" +
+                "<authentication-client xmlns=\"%s\">\n" +
                     "<credential-stores>\n" +
                     "    <credential-store name=\"store1\" type=\"" + KeyStoreCredentialStore.KEY_STORE_CREDENTIAL_STORE + "\">\n" +
                     "        <protection-parameter-credentials>\n" +
@@ -713,10 +686,29 @@
                         "</rule>\n" +
                     "</ssl-context-rules>\n" +
                 "</authentication-client>\n" +
->>>>>>> b40d735c
-                "</configuration>").getBytes(StandardCharsets.UTF_8);
-        final SecurityFactory<AuthenticationContext> factory = ElytronXmlParser.parseAuthenticationClientConfiguration(openFile(xmlBytes, "authentication-client.xml"));
-        factory.create();
+                "</configuration>");
+        testConfiguration(configuration, NS_ELYTRON_1_0);
+    }
+
+    private void testConfiguration(final String configuration, final String... failureNamespaces) throws Exception {
+        Set<String> successNamespaces = new HashSet<>(ElytronXmlParser.KNOWN_NAMESPACES.keySet());
+
+        for (String testNamespace : failureNamespaces) {
+            successNamespaces.remove(testNamespace);
+            final byte[] xmlBytes = String.format(configuration, testNamespace).getBytes(StandardCharsets.UTF_8);
+            try {
+                final SecurityFactory<AuthenticationContext> factory = ElytronXmlParser.parseAuthenticationClientConfiguration(openFile(xmlBytes, "authentication-client.xml"));
+                factory.create();
+                fail("Expected XMLStreamException not thrown " + testNamespace);
+            } catch (XMLStreamException expected) {}
+        }
+
+        for (String testNamespace : successNamespaces) {
+            final byte[] xmlBytes = String.format(configuration, testNamespace).getBytes(StandardCharsets.UTF_8);
+            final SecurityFactory<AuthenticationContext> factory = ElytronXmlParser.parseAuthenticationClientConfiguration(openFile(xmlBytes, "authentication-client.xml"));
+            factory.create();
+        }
+
     }
 
 }