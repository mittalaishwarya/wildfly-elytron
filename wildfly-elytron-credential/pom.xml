<?xml version="1.0" encoding="UTF-8"?>
<!--
  ~ JBoss, Home of Professional Open Source.
  ~ Copyright 2018 Red Hat, Inc., and individual contributors
  ~ as indicated by the @author tags.
  ~
  ~ Licensed under the Apache License, Version 2.0 (the "License");
  ~ you may not use this file except in compliance with the License.
  ~ You may obtain a copy of the License at
  ~
  ~     http://www.apache.org/licenses/LICENSE-2.0
  ~
  ~ Unless required by applicable law or agreed to in writing, software
  ~ distributed under the License is distributed on an "AS IS" BASIS,
  ~ WITHOUT WARRANTIES OR CONDITIONS OF ANY KIND, either express or implied.
  ~ See the License for the specific language governing permissions and
  ~ limitations under the License.
  -->

<project xmlns="http://maven.apache.org/POM/4.0.0"
         xmlns:xsi="http://www.w3.org/2001/XMLSchema-instance"
         xsi:schemaLocation="http://maven.apache.org/POM/4.0.0 http://maven.apache.org/xsd/maven-4.0.0.xsd">

    <parent>
        <groupId>org.wildfly.security</groupId>
        <artifactId>wildfly-elytron-parent</artifactId>
        <version>1.8.0.Alpha1-SNAPSHOT</version>
    </parent>

    <modelVersion>4.0.0</modelVersion>

    <artifactId>wildfly-elytron-credential</artifactId>

    <name>WildFly Elytron - Credential</name>
    <description>WildFly Security Credential API</description>

    <dependencies>
        <dependency>
            <groupId>org.wildfly.security</groupId>
            <artifactId>wildfly-elytron-asn1</artifactId>
        </dependency>
        <dependency>
            <groupId>org.wildfly.security</groupId>
            <artifactId>wildfly-elytron-util</artifactId>
        </dependency>
        <dependency>
            <groupId>org.wildfly.security</groupId>
            <artifactId>wildfly-elytron-x500</artifactId>
        </dependency>

        <dependency>
            <groupId>org.wildfly.common</groupId>
            <artifactId>wildfly-common</artifactId>
            <!-- scope is compile ELY-1153 -->
        </dependency>
        <dependency>
            <groupId>org.jboss.logging</groupId>
            <artifactId>jboss-logging-annotations</artifactId>
            <scope>provided</scope>
        </dependency>
        <dependency>
            <groupId>org.jboss.logging</groupId>
            <artifactId>jboss-logging</artifactId>
            <scope>provided</scope>
        </dependency>
        <dependency>
            <groupId>org.jboss.logging</groupId>
            <artifactId>jboss-logging-processor</artifactId>
            <scope>provided</scope>
        </dependency>
<<<<<<< HEAD

        <!--Test scope-->
        <dependency>
            <groupId>org.wildfly.security</groupId>
            <artifactId>wildfly-elytron-digest</artifactId>
            <scope>test</scope>
        </dependency>

        <dependency>
            <groupId>commons-io</groupId>
            <artifactId>commons-io</artifactId>
            <scope>test</scope>
        </dependency>

        <dependency>
            <groupId>org.jmockit</groupId>
            <artifactId>jmockit</artifactId>
            <scope>test</scope>
        </dependency>
        <dependency>
            <groupId>junit</groupId>
            <artifactId>junit</artifactId>
            <scope>test</scope>
        </dependency>
=======
>>>>>>> e6b8dbed
    </dependencies>

</project><|MERGE_RESOLUTION|>--- conflicted
+++ resolved
@@ -68,7 +68,6 @@
             <artifactId>jboss-logging-processor</artifactId>
             <scope>provided</scope>
         </dependency>
-<<<<<<< HEAD
 
         <!--Test scope-->
         <dependency>
@@ -76,13 +75,11 @@
             <artifactId>wildfly-elytron-digest</artifactId>
             <scope>test</scope>
         </dependency>
-
         <dependency>
             <groupId>commons-io</groupId>
             <artifactId>commons-io</artifactId>
             <scope>test</scope>
         </dependency>
-
         <dependency>
             <groupId>org.jmockit</groupId>
             <artifactId>jmockit</artifactId>
@@ -93,8 +90,6 @@
             <artifactId>junit</artifactId>
             <scope>test</scope>
         </dependency>
-=======
->>>>>>> e6b8dbed
     </dependencies>
 
 </project>